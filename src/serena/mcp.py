"""
The Serena Model Context Protocol (MCP) Server
"""

import json
import os
import platform
import sys
import traceback
from abc import ABC, abstractmethod
from collections import defaultdict
from collections.abc import AsyncIterator, Sequence
from contextlib import asynccontextmanager
from dataclasses import dataclass
<<<<<<< HEAD
from logging import Logger
=======
>>>>>>> 334b9c97
from pathlib import Path
from typing import Any, cast

import yaml
from mcp.server.fastmcp import server
from mcp.server.fastmcp.prompts.base import Message, UserMessage
from mcp.server.fastmcp.server import Context, FastMCP, Settings
from sensai.util import logging

from multilspy import SyncLanguageServer
from multilspy.multilspy_config import Language, MultilspyConfig
from multilspy.multilspy_logger import MultilspyLogger
from multilspy.multilspy_types import SymbolKind
from serena.gui_log_viewer import GuiLogViewer, GuiLogViewerHandler
from serena.llm.prompt_factory import PromptFactory
from serena.symbol import SymbolLocation, SymbolManager
from serena.util.file_system import scan_directory
from serena.util.shell import execute_shell_command

log = logging.getLogger(__name__)


def configure_logging(*args, **kwargs) -> None:  # type: ignore
    log_format = "%(levelname)-5s %(asctime)-15s %(name)s:%(funcName)s:%(lineno)d - %(message)s"
    level = logging.DEBUG

    # configure logging to stderr (will be captured by Claude Desktop); stdio is the MCP communication stream and cannot be used!
    logging.basicConfig(level=level, stream=sys.stderr, format=log_format)

    # configure logging to GUI window
    log_viewer = GuiLogViewer(title="Serena Logs")
    log_handler = GuiLogViewerHandler(log_viewer, level=level)
    Logger.root.addHandler(log_handler)


# patch the logging configuration function in fastmcp, because it's hard-coded and broken
server.configure_logging = configure_logging


@dataclass
class SerenaMCPRequestContext:
    language_server: SyncLanguageServer
    project_root: str
    project_config: dict[str, Any]
    prompt_factory: PromptFactory

    def get_serena_managed_dir(self) -> str:
        return os.path.join(self.project_root, ".serena")


@asynccontextmanager
async def server_lifespan(mcp_server: FastMCP) -> AsyncIterator[SerenaMCPRequestContext]:
    """Manage server startup and shutdown lifecycle."""
    argv = sys.argv[1:]
    if len(argv) != 1:
        print("\nUsage: mcp_server <.yml project file>", file=sys.stderr)
        sys.exit(1)

    project_file = argv[0]
    if not os.path.exists(project_file):
        print(f"Project file not found: {project_file}", file=sys.stderr)
        sys.exit(1)

    log.info(f"Starting serena server for project {project_file}; process id={os.getpid()}, parent process id={os.getppid()}")

    # read project configuration
    with open(project_file, encoding="utf-8") as f:
        project_config = yaml.safe_load(f)
    language = Language(project_config["language"])
    project_root = str(Path(project_config["project_root"]).resolve())

    # create and start the language server instance
    config = MultilspyConfig(code_language=language)
    logger = MultilspyLogger()
    language_server = SyncLanguageServer.create(config, logger, project_root)
<<<<<<< HEAD
    with language_server.start_server():
        yield SerenaMCPRequestContext(
            language_server=language_server, project_root=project_root, project_config=project_config, prompt_factory=PromptFactory()
        )
=======
    try:
        with language_server.start_server():
            yield SerenaMCPRequestContext(
                language_server=language_server, project_root=project_root, project_config=project_config, prompt_factory=PromptFactory()
            )
    finally:
        language_server.stop()
>>>>>>> 334b9c97


class MemoriesManager:
    def __init__(self, memory_dir: str):
        self._memory_dir = Path(memory_dir)
<<<<<<< HEAD
=======
        self._memory_dir.mkdir(parents=True, exist_ok=True)
>>>>>>> 334b9c97

    def _get_memory_file_path(self, memory_file_name: str) -> Path:
        return self._memory_dir / memory_file_name

    def load_memory(self, memory_file_name: str) -> str:
        memory_file_path = self._get_memory_file_path(memory_file_name)
        if not memory_file_path.exists():
            return f"Memory file {memory_file_name} not found, consider creating it with the `write_memory` tool if you need it."
        with open(memory_file_path, encoding="utf-8") as f:
            return f.read()

    def save_memory(self, memory_file_name: str, content: str) -> str:
        memory_file_path = self._get_memory_file_path(memory_file_name)
        with open(memory_file_path, "w", encoding="utf-8") as f:
            f.write(content)
        return f"Memory file {memory_file_name} written."

    def list_memories(self) -> list[str]:
        return [f.name for f in self._memory_dir.iterdir() if f.is_file()]

    def delete_memory(self, memory_file_name: str) -> str:
        memory_file_path = self._get_memory_file_path(memory_file_name)
        memory_file_path.unlink()
        return f"Memory file {memory_file_name} deleted."


mcp_settings = Settings(lifespan=server_lifespan)
mcp = FastMCP(**mcp_settings.model_dump())


class Component(ABC):
    def __init__(self, ctx: Context):
        lifespan_context = cast(SerenaMCPRequestContext, ctx.request_context.lifespan_context)
        self.langsrv = lifespan_context.language_server
        self.project_root = lifespan_context.project_root
        self.project_config = lifespan_context.project_config
        self.prompt_factory = lifespan_context.prompt_factory

        memories_dir = os.path.join(lifespan_context.get_serena_managed_dir(), "memories")
        self.memories_manager = MemoriesManager(memories_dir)


_DEFAULT_MAX_ANSWER_LENGTH = int(2e5)


class Tool(Component):
    _on_too_long_answer_msg = """
The answer is too long to display ({} characters).
Please try a more specific tool query or raise the max_answer_length parameter.
"""

    def execute(self, max_answer_chars: int = _DEFAULT_MAX_ANSWER_LENGTH) -> str:
        try:
            result = self._execute()
            if (n_chars := len(result)) > max_answer_chars:
                return self._on_too_long_answer_msg.format(n_chars)
            return result
        except Exception as e:
            msg = f"Error executing tool: {e}\n{traceback.format_exc()}"
            return msg

    @abstractmethod
    def _execute(self) -> str:
        pass


class SimplePrompt(Component):
    def create(self) -> str:
        return self._create_prompt()

    @abstractmethod
    def _create_prompt(self) -> str:
        pass


class SequentialPrompt(Component):
    def __init__(self, ctx: Context):
        super().__init__(ctx)
        self.messages: list[Message] = []

    def create(self) -> list[Message]:
        self._add_messages()
        return self.messages

    @abstractmethod
    def _add_messages(self) -> None:
        pass

    def _add_user_message(self, msg: str) -> None:
        self.messages.append(UserMessage(content=msg))


@mcp.tool()
def read_file(
    ctx: Context, relative_path: str, start_line: int = 0, end_line: int | None = None, max_answer_chars: int = _DEFAULT_MAX_ANSWER_LENGTH
) -> str:
    """
    Read the given file or a chunk of it (between start_line and end_line).

    :param ctx: the context object, which will be created and provided automatically
    :param relative_path: the relative path to the file to read
    :param start_line: the start line of the range to read
    :param end_line: the end line of the range to read. If None, the entire file will be read.
    :param max_answer_chars: if the file (chunk) is longer than this number of characters,
        no content will be returned. Don't adjust unless there is really no other way to get the content
        required for the task.
    :return: the full text of the file at the given relative path
    """
    log.info(f"read_file: {relative_path=}")

    class ReadFileTool(Tool):
        def _execute(self) -> str:
            result = self.langsrv.retrieve_full_file_content(relative_path)
            result_lines = result.splitlines()
            if end_line is None:
                result_lines = result_lines[start_line:]
            else:
                result_lines = result_lines[start_line:end_line]
            result = "\n".join(result_lines)
            return result

    return ReadFileTool(ctx).execute(max_answer_chars=max_answer_chars)


@mcp.tool()
def create_text_file(ctx: Context, relative_path: str, content: str) -> str:
    """
    :param ctx: the context object, which will be created and provided automatically
    :param relative_path: the relative path to the file to create
    :param content: the (utf-8-encoded) content to write to the file
    :return: a message indicating success or failure
    """
    log.info(f"create_file: {relative_path=}")

    class CreateFileTool(Tool):
        def _execute(self) -> str:
            absolute_path = os.path.join(self.project_root, relative_path)
            with open(absolute_path, "w", encoding="utf-8") as f:
                f.write(content)
            return f"File created: {relative_path}"

    return CreateFileTool(ctx).execute()


@mcp.tool()
def list_dir(ctx: Context, relative_path: str, recursive: bool, max_answer_chars: int = _DEFAULT_MAX_ANSWER_LENGTH) -> str:
    """
    :param ctx: the context object, which will be created and provided automatically
    :param relative_path: the relative path to the directory to list; pass "." to scan the project root
    :param recursive: whether to scan subdirectories recursively
    :param max_answer_chars: if the output is longer than this number of characters,
        no content will be returned. Don't adjust unless there is really no other way to get the content
        required for the task.
    :return: a JSON object with the names of directories and files within the given directory
    """
    log.info(f"list_dir: {relative_path=}")

    class ListDirTool(Tool):
        def _execute(self) -> str:
            dirs, files = scan_directory(
                os.path.join(self.project_root, relative_path),
                relative_to=self.project_root,
                recursive=recursive,
                ignored_dirs=self.project_config["ignored_dirs"],
            )
            return json.dumps({"dirs": dirs, "files": files})

    return ListDirTool(ctx).execute(max_answer_chars=max_answer_chars)


@mcp.tool()
def get_dir_overview(ctx: Context, relative_path: str, max_answer_chars: int = _DEFAULT_MAX_ANSWER_LENGTH) -> str:
    """
    Get an overview of the given directory.
    For each file in the directory, we list the top-level symbols in the file (name, kind, line).

    :param ctx: the context object, which will be created and provided automatically
    :param relative_path: the relative path to the directory to get the overview of
    :param max_answer_chars: if the overview is longer than this number of characters,
        no content will be returned. Don't adjust unless there is really no other way to get the content
        required for the task. If the overview is too long, you should use a smaller directory instead,
        (e.g. a subdirectory).
    :return: a JSON object mapping relative paths of all contained files to info about top-level symbols in the file (name, kind, line).
    """
    log.info(f"get_dir_overview: {relative_path=}")

    class GetDirOverviewTool(Tool):
        def _execute(self) -> str:
            return json.dumps(self.langsrv.request_dir_overview(relative_path))

    return GetDirOverviewTool(ctx).execute(max_answer_chars=max_answer_chars)


@mcp.tool()
def get_document_overview(ctx: Context, relative_path: str, max_answer_chars: int = _DEFAULT_MAX_ANSWER_LENGTH) -> str:
    """
    Get an overview of the given file.

    :param ctx: the context object, which will be created and provided automatically
    :param relative_path: the relative path to the file to get the overview of
    :param max_answer_chars: if the overview is longer than this number of characters,
        no content will be returned. Don't adjust unless there is really no other way to get the content
        required for the task.
    :return: a JSON object with the list of tuples (name, kind, line, column) of all top-level symbols in the file.
    """
    log.info(f"get_document_overview: {relative_path=}")

    class GetDocumentOverviewTool(Tool):
        def _execute(self) -> str:
            return json.dumps(self.langsrv.request_document_overview(relative_path))

    return GetDocumentOverviewTool(ctx).execute(max_answer_chars=max_answer_chars)


@mcp.tool()
def find_symbol(
    ctx: Context,
    name: str,
    depth: int = 0,
    include_body: bool = False,
    include_kinds: Sequence[SymbolKind] | None = None,
    exclude_kinds: Sequence[SymbolKind] | None = None,
    substring_matching: bool = False,
    dir_relative_path: str | None = None,
    max_answer_chars: int = _DEFAULT_MAX_ANSWER_LENGTH,
) -> str:
    """
    Retrieves information on all symbols/code entities, i.e. classes, methods, attributes, variables, etc.
    with the given name.
    The returned symbol location information can subsequently be used to edit the returned symbols
    or to retrieve further information using other tools.
    If you already anticipate that you will need to reference children of the symbol, you can specify a
    depth > 0.

    :param ctx: the context object, which will be created and provided automatically
    :param name: the name of the symbols to find
    :param depth: specifies the depth up to which descendants of the symbol are to be retrieved
        (e.g. depth 1 will retrieve methods and attributes for the case where the symbol refers to a class).
        Provide a non-zero depth if you intend to subsequently query symbols that are contained in the
        retrieved symbol.
    :param dir_relative_path: pass a directory relative path to only consider symbols within this directory.
        If None, the entire codebase will be considered.
    :param include_body: whether to include the body of all symbols in the result.
    :param include_kinds: an optional list of ints representing the LSP symbol kind.
        If provided, only symbols of the given kinds will be included in the result.
        Valid kinds:
        1=file, 2=module, 3=namespace, 4=package, 5=class, 6=method, 7=property, 8=field, 9=constructor, 10=enum,
        11=interface, 12=function, 13=variable, 14=constant, 15=string, 16=number, 17=boolean, 18=array, 19=object,
        20=key, 21=null, 22=enum member, 23=struct, 24=event, 25=operator, 26=type parameter
    :param exclude_kinds: If provided, symbols of the given kinds will be excluded from the result.
        Takes precedence over include_kinds.
    :param substring_matching: whether to use substring matching for the symbol name.
        If True, the symbol name will be matched if it contains the given name as a substring.
    :param max_answer_chars: if the output is longer than this number of characters,
        no content will be returned. Don't adjust unless there is really no other way to get the content
        required for the task. Instead, if the output is too long, you should
        make a stricter query.
    :return: a list of symbols (with symbol locations) that match the given name in JSON format
    """

    class FindSymbolTool(Tool):
        def _execute(self) -> str:
            symbols = SymbolManager(self.langsrv).find_by_name(
                name,
                include_body=include_body,
                include_kinds=include_kinds,
                exclude_kinds=exclude_kinds,
                substring_matching=substring_matching,
                dir_relative_path=dir_relative_path,
            )
            symbol_dicts = [s.to_dict(kind=True, location=True, depth=depth, include_body=include_body) for s in symbols]
            return json.dumps(symbol_dicts)

    return FindSymbolTool(ctx).execute(max_answer_chars=max_answer_chars)


@mcp.tool()
def find_referencing_symbols(
    ctx: Context,
    relative_path: str,
    line: int,
    column: int,
    include_body: bool = False,
    include_kinds: Sequence[SymbolKind] | None = None,
    exclude_kinds: Sequence[SymbolKind] | None = None,
    max_answer_chars: int = _DEFAULT_MAX_ANSWER_LENGTH,
) -> str:
    """
    Finds symbols that reference the symbol at the given location.
    Note that this function can be used to find subclasses of a class, as subclasses are referencing symbols
    that have the kind class.

    :param ctx: the context object, which will be created and provided automatically
    :param relative_path: the relative path to the file containing the symbol
    :param line: the line number
    :param column: the column
    :param include_body: whether to include the body of the symbols in the result
    :param include_kinds: an optional list of integers representing the LSP symbol kinds to include.
        If provided, only symbols of the given kinds will be included in the result.
    :param exclude_kinds: If provided, symbols of the given kinds will be excluded from the result.
        Takes precedence over include_kinds.
    :param max_answer_chars: if the output is longer than this number of characters,
        no content will be returned. Don't adjust unless there is really no other way to get the content
        required for the task. Instead, if the output is too long, you should
        make a stricter query.
    :return: a list of JSON objects with the symbols referencing the requested symbol
    """

    class FindReferencingSymbolsTool(Tool):
        def _execute(self) -> str:
            symbols = SymbolManager(self.langsrv).find_referencing_symbols(
                SymbolLocation(relative_path, line, column),
                include_body=include_body,
                include_kinds=include_kinds,
                exclude_kinds=exclude_kinds,
            )
            symbol_dicts = [s.to_dict(kind=True, location=True, depth=0, include_body=include_body) for s in symbols]
            return json.dumps(symbol_dicts)

    return FindReferencingSymbolsTool(ctx).execute(max_answer_chars=max_answer_chars)


@mcp.tool()
def replace_symbol_body(
    ctx: Context,
    relative_path: str,
    line: int,
    column: int,
    body: str,
) -> str:
    """
    Replaces the body of the symbol at the given location.
    Important: Do not try to guess symbol locations but use the find_symbol tool to get the correct location.

    :param ctx: the context object, which will be created and provided automatically
    :param relative_path: the relative path to the file containing the symbol
    :param line: the line number
    :param column: the column
    :param body: the new symbol body. Important: Provide the correct level of indentation
        (as the original body). Note that the first line must not be indented (i.e. no leading spaces).
    """

    class ReplaceSymbolBodyTool(Tool):
        def _execute(self) -> str:
            SymbolManager(self.langsrv).replace_body(
                SymbolLocation(relative_path, line, column),
                body=body,
            )
            return "OK"

    return ReplaceSymbolBodyTool(ctx).execute()


@mcp.tool()
def insert_after_symbol(
    ctx: Context,
    relative_path: str,
    line: int,
    column: int,
    body: str,
) -> str:
    """
    Inserts the given body/content after the end of the definition of the given symbol (via the symbol's location).

    :param ctx: the context object, which will be created and provided automatically
    :param relative_path: the relative path to the file containing the symbol
    :param line: the line number
    :param column: the column
    :param body: the body/content to be inserted
    """

    class AppendAfterSymbolTool(Tool):
        def _execute(self) -> str:
            SymbolManager(self.langsrv).insert_after(
                SymbolLocation(relative_path, line, column),
                body=body,
            )
            return "OK"

    return AppendAfterSymbolTool(ctx).execute()


@mcp.tool()
def insert_before_symbol(
    ctx: Context,
    relative_path: str,
    line: int,
    column: int,
    body: str,
) -> str:
    """
    Inserts the given body/content before the beginning of the definition of the given symbol (via the symbol's location).

    :param ctx: the context object, which will be created and provided automatically
    :param relative_path: the relative path to the file containing the symbol
    :param line: the line number
    :param column: the column
    :param body: the body/content to be inserted
    """

    class AppendAfterSymbolTool(Tool):
        def _execute(self) -> str:
            SymbolManager(self.langsrv).insert_before(
                SymbolLocation(relative_path, line, column),
                body=body,
            )
            return "OK"

    return AppendAfterSymbolTool(ctx).execute()


def delete_lines(
    ctx: Context,
    relative_path: str,
    start_line: int,
    end_line: int,
) -> str:
    """
    Inserts the given content at the given line in the file.

    :param ctx: the context object, which will be created and provided automatically
    :param relative_path: the relative path to the file
    :param start_line: the 0-based index of the first line to be deleted
    :param end_line: the 0-based index of the last line to be deleted
    """

    class DeleteLinesTool(Tool):
        def _execute(self) -> str:
            SymbolManager(self.langsrv).delete_lines(relative_path, start_line, end_line)
            return "OK"

    return DeleteLinesTool(ctx).execute()


def insert_at_line(
    ctx: Context,
    relative_path: str,
    line: int,
    content: str,
) -> str:
    """
    Inserts the given content at the given line in the file.

    :param ctx: the context object, which will be created and provided automatically
    :param relative_path: the relative path to the file
    :param line: the 0-based index of the line to insert content at
    :param content: the body/content to be inserted
    """

    class InsertAtLineTool(Tool):
        def _execute(self) -> str:
            SymbolManager(self.langsrv).insert_at_line(relative_path, line, content)
            return "OK"

    return InsertAtLineTool(ctx).execute()


@mcp.tool()
def check_onboarding_performed(ctx: Context) -> str:
    """
    Check if onboarding was performed yet.
    You should always call this tool in the beginning of the conversation,
    before any question about code or the project is asked.
    You will call this tool only once per conversation.
    """
    if len(list_memories(ctx)) == 0:
        return (
            "Onboarding not performed yet (no memories available). "
            + "You should perform onboarding by calling the `onboarding` tool before proceeding with the task."
        )
    else:
        return "Onboarding already performed, no need to perform it again."


@mcp.tool()
def onboarding(ctx: Context) -> str:
    """
    Call this tool if onboarding was not performed yet.
    You will call this tool at most once per conversation.

    :param ctx: the context object, which will be created and provided automatically
    :return: instructions on how to create the onboarding information
    """
    system = platform.system()

    class OnboardingPrompt(SimplePrompt):
        def _create_prompt(self) -> str:
            return self.prompt_factory.create_onboarding_prompt(system=system)

    return OnboardingPrompt(ctx).create()


@mcp.tool()
def write_memory(ctx: Context, memory_file_name: str, content: str, max_answer_chars: int = _DEFAULT_MAX_ANSWER_LENGTH) -> str:
    """
    Write some general information about this project that can be useful for future tasks to a memory file.
    The information should be short and to the point.
    The memory file name should be meaningful, such that from the name you can infer what the information is about.
    It is better to have multiple small memory files than to have a single large one because
    memories will be read one by one and we only ever want to read relevant memories.

    This tool is either called during the onboarding process or when you have identified
    something worth remembering about the project from the past conversation.
    """
<<<<<<< HEAD
=======
    if len(content) > max_answer_chars:
        raise ValueError(
            f"Content for {memory_file_name    } is too long. Max length is {max_answer_chars} characters. "
            + "Please make the content shorter."
        )
>>>>>>> 334b9c97

    class WriteMemoryTool(Tool):
        def _execute(self) -> str:
            return self.memories_manager.save_memory(memory_file_name, content)

    return WriteMemoryTool(ctx).execute()


@mcp.tool()
def read_memory(ctx: Context, memory_file_name: str, max_answer_chars: int = _DEFAULT_MAX_ANSWER_LENGTH) -> str:
    """
    Read the content of a memory file. This tool should only be used if the information
    is relevant to the current task. You should be able to infer whether the information
    is relevant from the memory file name.
    You should not read the same memory file multiple times in the same conversation.
    """

    class ReadMemoryTool(Tool):
        def _execute(self) -> str:
            return self.memories_manager.load_memory(memory_file_name)

<<<<<<< HEAD
    return ReadMemoryTool(ctx).execute()
=======
    return ReadMemoryTool(ctx).execute(max_answer_chars=max_answer_chars)
>>>>>>> 334b9c97


@mcp.tool()
def list_memories(ctx: Context) -> str:
    """
    List available memories. Any memory can be read using the `read_memory` tool.
    """

    class ListMemoriesTool(Tool):
        def _execute(self) -> str:
            return json.dumps(self.memories_manager.list_memories())

    return ListMemoriesTool(ctx).execute()


@mcp.tool()
def delete_memory(ctx: Context, memory_file_name: str) -> str:
    """
    Delete a memory file. Should only happen if a user asks for it explicitly,
    for example by saying that the information retrieved from a memory file is no longer correct
    or no longer relevant for the project.
    """

    class DeleteMemoryTool(Tool):
        def _execute(self) -> str:
            return self.memories_manager.delete_memory(memory_file_name)

    return DeleteMemoryTool(ctx).execute()


@mcp.tool()
def think_about_collected_information(ctx: Context) -> str:
    """
    Think about the collected information and whether it is sufficient and relevant.
    """

    class ThinkAboutCollectedInformationTool(Tool):
        def _execute(self) -> str:
            return self.prompt_factory.create_think_about_collected_information()

    return ThinkAboutCollectedInformationTool(ctx).execute()


@mcp.tool()
def think_about_task_adherence(ctx: Context) -> str:
    """
    Think about the task at hand and whether you are still on track.
    Especially important if the conversation has been going on for a while and there
    has been a lot of back and forth.
    """

    class ThinkAboutTaskAdherenceTool(Tool):
        def _execute(self) -> str:
            return self.prompt_factory.create_think_about_task_adherence()

    return ThinkAboutTaskAdherenceTool(ctx).execute()


@mcp.tool()
def think_about_whether_you_are_done(ctx: Context) -> str:
    """
    Think about whether you are done with the task.
    """

    class ThinkAboutWhetherYouAreDoneTool(Tool):
        def _execute(self) -> str:
            return self.prompt_factory.create_think_about_whether_you_are_done()

    return ThinkAboutWhetherYouAreDoneTool(ctx).execute()


@mcp.tool()
def search_files_for_pattern(
    ctx: Context,
    pattern: str,
    context_lines_before: int = 0,
    context_lines_after: int = 0,
    paths_include_glob: str | None = None,
    paths_exclude_glob: str | None = None,
    max_answer_chars: int = _DEFAULT_MAX_ANSWER_LENGTH,
) -> str:
    """
    Search for a pattern in all code files in the project.

    :param ctx: the context object, which will be created and provided automatically
    :param pattern: Regular expression pattern to search for, either as a compiled Pattern or string
    :param context_lines_before: Number of lines of context to include before each match
    :param context_lines_after: Number of lines of context to include after each match
    :param paths_include_glob: optional glob pattern specifying files to include in the search; if not provided, search globally.
    :param paths_exclude_glob: optional glob pattern specifying files to exclude from the search (takes precedence over paths_include_glob).
    :param max_answer_chars: if the output is longer than this number of characters,
        no content will be returned. Don't adjust unless there is really no other way to get the content
        required for the task. Instead, if the output is too long, you should
        make a stricter query.
    :return: A JSON object mapping file paths to lists of matched consecutive lines (with context, if requested).
    """

    class SearchInAllCodeTool(Tool):
        def _execute(self) -> str:
            matches = self.langsrv.search_files_for_pattern(
                pattern=pattern,
                context_lines_before=context_lines_before,
                context_lines_after=context_lines_after,
                paths_include_glob=paths_include_glob,
                paths_exclude_glob=paths_exclude_glob,
            )
            # group matches by file
            file_to_matches: dict[str, list[str]] = defaultdict(list)
            for match in matches:
                assert match.source_file_path is not None
                file_to_matches[match.source_file_path].append(match.to_display_string())
            return json.dumps(file_to_matches)

    return SearchInAllCodeTool(ctx).execute(max_answer_chars=max_answer_chars)


@mcp.tool()
def shell_command(
    ctx: Context,
    command: str,
    cwd: str | None = None,
    capture_stderr: bool = True,
    max_answer_chars: int = _DEFAULT_MAX_ANSWER_LENGTH,
) -> str:
    """
    Execute a shell command and return its output.
    You should have at least once looked at the suggested shell commands from the corresponding memory
    created during the onboarding process before using this tool.
    Never execute unsafe shell commands like `rm -rf /` or similar! Generally be very careful with deletions.

    :param ctx: the context object, which will be created and provided automatically
    :param command: the shell command to execute
    :param cwd: the working directory to execute the command in. If None, the project root will be used.
    :param capture_stderr: whether to capture and return stderr output
    :param max_answer_chars: if the output is longer than this number of characters,
        no content will be returned. Don't adjust unless there is really no other way to get the content
        required for the task.
    :return: a JSON object containing the command's stdout and optionally stderr output
    """
    log.info(f"execute_shell_command: {command=}")

    class ExecuteShellCommandTool(Tool):
        def _execute(self) -> str:
            _cwd = cwd or self.project_root
            result = execute_shell_command(command, cwd=_cwd, capture_stderr=capture_stderr)
            return result.json()

    return ExecuteShellCommandTool(ctx).execute(max_answer_chars=max_answer_chars)<|MERGE_RESOLUTION|>--- conflicted
+++ resolved
@@ -12,10 +12,7 @@
 from collections.abc import AsyncIterator, Sequence
 from contextlib import asynccontextmanager
 from dataclasses import dataclass
-<<<<<<< HEAD
 from logging import Logger
-=======
->>>>>>> 334b9c97
 from pathlib import Path
 from typing import Any, cast
 
@@ -91,29 +88,16 @@
     config = MultilspyConfig(code_language=language)
     logger = MultilspyLogger()
     language_server = SyncLanguageServer.create(config, logger, project_root)
-<<<<<<< HEAD
     with language_server.start_server():
         yield SerenaMCPRequestContext(
             language_server=language_server, project_root=project_root, project_config=project_config, prompt_factory=PromptFactory()
         )
-=======
-    try:
-        with language_server.start_server():
-            yield SerenaMCPRequestContext(
-                language_server=language_server, project_root=project_root, project_config=project_config, prompt_factory=PromptFactory()
-            )
-    finally:
-        language_server.stop()
->>>>>>> 334b9c97
 
 
 class MemoriesManager:
     def __init__(self, memory_dir: str):
         self._memory_dir = Path(memory_dir)
-<<<<<<< HEAD
-=======
         self._memory_dir.mkdir(parents=True, exist_ok=True)
->>>>>>> 334b9c97
 
     def _get_memory_file_path(self, memory_file_name: str) -> Path:
         return self._memory_dir / memory_file_name
@@ -618,14 +602,11 @@
     This tool is either called during the onboarding process or when you have identified
     something worth remembering about the project from the past conversation.
     """
-<<<<<<< HEAD
-=======
     if len(content) > max_answer_chars:
         raise ValueError(
             f"Content for {memory_file_name    } is too long. Max length is {max_answer_chars} characters. "
             + "Please make the content shorter."
         )
->>>>>>> 334b9c97
 
     class WriteMemoryTool(Tool):
         def _execute(self) -> str:
@@ -647,11 +628,7 @@
         def _execute(self) -> str:
             return self.memories_manager.load_memory(memory_file_name)
 
-<<<<<<< HEAD
-    return ReadMemoryTool(ctx).execute()
-=======
     return ReadMemoryTool(ctx).execute(max_answer_chars=max_answer_chars)
->>>>>>> 334b9c97
 
 
 @mcp.tool()
